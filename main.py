import numpy as np
from loguru import logger
import yaml
from inventory_env import InventoryEnv
import matplotlib.pyplot as plt
from ewma_estimation import ewma_estimate
from demand_change_detection import is_change_detected

from ewma_estimation import ewma_estimate
from demand_change_detection import is_change_detected

def phi(x, c):
    x = x / c
    return np.array([x, x**2, x**3, x**4])

def sigmoid(x, t, tau, clip_range=30):
    z = x / tau(t)
    z = np.clip(z, -clip_range, clip_range)  # clip to avoid overflow
    return 1 / (1 + np.exp(-z))

def sigmoid_derivative(x, t, tau):
    s = sigmoid(x, t, tau)
    return (1 / tau(t)) * s * (1 - s)

def estimate_gamma_params(samples):
    if len(samples) < 2:
        return 2.0, 1.0
    mean = np.mean(samples)
    var = np.var(samples)
    alpha_hat = mean**2 / var if var > 0 else 2.0
    beta_hat = mean / var if var > 0 else 1.0
    return alpha_hat, beta_hat

def update_value_function(w, rho, x, x_next, reward, gamma1, gamma2, t, phi_scale):
    V_x = w @ phi(x, phi_scale)
    V_x_next = w @ phi(x_next, phi_scale)
    delta = reward - rho + V_x_next - V_x

    w += gamma1(t) * delta * phi(x, phi_scale)
    rho += gamma2 * (reward + V_x_next - V_x - rho)

    return w, rho, V_x, V_x_next, delta

def update_policy_parameters(s, S, x, x_next, w, b1, b2, t, alpha_hat, beta_hat, tau, S_tilde, phi_scale, max_inventory):

    # Sampling Bernoulli variables (η_S and η_s)
    eta_S = np.random.binomial(1, 0.5)
    eta_s = np.random.binomial(1, 0.5)

    # Sampling z_s and z_S based on transition model
    # z_S는 S를 조금 바꾸었다면 다음 상태 x'가 어떻게 나왔을지 추정하는 가상의 x' (x'는 실제 trajectory에서 관측된 상태)
    # dP(x'|S_tilde)/dS를 직접 구하기 어려우므로 샘플 기반으로 근사
    if eta_S == 0: # S는 주문이 발생했을 때만 영향을 미치는 파라미터, 주문을 안했으면 S가 사용되지도 않고 학습할 필요도 없으므로 주문이 일어난 경우의 전이확률만 고려
        z_S = S_tilde - np.random.gamma(alpha_hat-1, 1 / beta_hat)
    else:
        z_S = S_tilde - np.random.gamma(alpha_hat, 1 / beta_hat)

    if eta_s == 0: # s는 주문 여부를 결정하는 임계점으로 행동을 하지 않은 경우/한 경우 모두 반영 필요
        z_s = x - np.random.gamma(alpha_hat-1, 1 / beta_hat) # 주문 안한 경우
    else:
        z_s = S_tilde - np.random.gamma(alpha_hat, 1 / beta_hat) # 주문한 경우

    # s를 조금 바꾸었을 때 그것이 x → x'로 갈 확률을 얼마나 바꾸는지 계산
    # logger.info(f"[{t}] z_s: {z_s:.4f}, z_S: {z_S:.4f}, eta_s: {eta_s}, eta_S: {eta_S}")

    # Compute policy function f(x, s) and its derivative
    f_xs = sigmoid(x - s, t, tau)
    df_dy = sigmoid_derivative(x - s, t, tau)

    # Get value estimates from critic
    V_zs = w @ phi(z_s, phi_scale)
    V_zS = w @ phi(z_S, phi_scale)

    # Apply policy update rules as per SRL-FSA
    S -= b1(t) * beta_hat * (1 - f_xs) * ((-1) ** eta_S) * V_zS
    s -= b2(t) * df_dy * ((-1) ** eta_s) * V_zs

    # logger.info(f"[{t}] S: {S:.4f}, s: {s:.4f}, "
    #             f"b1(t): {b1(t):.4f}, b2(t): {b2(t):.4f}, "
    #             f"f_xs: {f_xs:.4f}, df_dy: {df_dy:.4f}, "
    #             f"eta_S: {eta_S}, eta_s: {eta_s}, "
    #             f"V_zs: {V_zs:.4f}, V_zS: {V_zS:.4f}, ")

    S = np.clip(S, -np.inf, max_inventory)  # Ensure S <= max_inventory
    s = np.clip(s, -np.inf, S)  # Ensure s <= S

    return s, S, V_zs, V_zS

def warmup_agent(env, config):
    # config에서 초기 파라미터 불러오기
    warmup_period = config.get("warmup_period", 60)
    estimation_lambda = config.get("estimation_lambda", 0.99)
    m_mean = None
    m_var = None
    for t in range(warmup_period):
        a = 0 # 주문 안함
        # 환경 상호작용
        d, x_next, reward = env.step(a)
        # attain realized demand and adaptively estimate the distributional parameters
        alpha_hat, beta_hat, m_mean, m_var = ewma_estimate(m_mean, m_var, d, estimation_lambda)          
        logger.info(f"[{t}] Demand: {d:.4f}, alpha={alpha_hat:.4f}, beta={beta_hat:.4f}")
    logger.info("-" *30)  
    return m_mean, m_var

<<<<<<< HEAD
def train_agent(env, configm, m_mean, m_var):
    # config에서 초기 파라미터 불러오기
    phi_scale = config.get("phi_scale", 50)
    max_inventory = config.get("max_inventory", 1000)
    
=======
def train_agent(env, config, m_mean, m_var):
    est_lambda       = config.get("estimation_lambda", 0.99)   # 기본 EWMA λ
    min_est_lambda   = config.get("min_est_lambda", 0.9)       # soft reset 시 사용할 λ
    lambda_restore_T = config.get("lambda_restore_steps", 100) # λ를 원상 복귀시키는 데 걸리는 스텝

    window = config.get("window", 100)
    
    detection_lambda = config.get("detection_lambda", 0.5)
    
    base_threshold   = config.get("threshold", 1.0)            # 기본 KL 임계치
    adapt_factor     = config.get("adaptive_factor", 2.0)      # 리셋 직후 threshold를 얼마나 높일지
    adapt_T          = config.get("adaptive_duration", 50)     # threshold를 높게 유지할 기간

    refractory_T     = config.get("refractory_period", 200)    # 냉각기간
    
    # config에서 초기 파라미터 불러오기
    phi_scale = config.get("phi_scale", 50)
    max_inventory = config.get("max_inventory", 1000)
>>>>>>> 4cc17449
    s = config["s_init"]
    S = config["S_init"]
    rho = config["rho_init"]

    b1 = lambda t: 4 / (np.floor(t/10) + 1)
    b2 = lambda t: 4 / (np.floor(t/20) + 1)
    gamma1 = lambda t: 0.1 / (t + 1) ** 0.7
    gamma2 = 0.01
    tau = lambda t: config["tau_init"] / (np.floor(t/10) + 1) ** 0.8
    sigma = lambda t: config["sigma_init"] / (np.floor(t/10) + 1) ** 0.8
    
    train_period = config.get("train_period", 1000)
    episodes = len(config["regime_sequence"]) * (train_period)
<<<<<<< HEAD
    
    # for estimation and detection
    est_lambda       = config.get("estimation_lambda", 0.99)   # 기본 EWMA λ
    min_est_lambda   = config.get("min_est_lambda", 0.9)       # soft reset 시 사용할 λ
    lambda_restore_T = config.get("lambda_restore_steps", 100) # λ를 원상 복귀시키는 데 걸리는 스텝

    window = config.get("window", 100)
    
    detection_lambda = config.get("detection_lambda", 0.5)
    
    base_threshold   = config.get("threshold", 1.0)            # 기본 KL 임계치
    adapt_factor     = config.get("adaptive_factor", 2.0)      # 리셋 직후 threshold를 얼마나 높일지
    adapt_T          = config.get("adaptive_duration", 50)     # threshold를 높게 유지할 기간
=======

    w = np.zeros(4)
    t_reset = 0
>>>>>>> 4cc17449

    refractory_T     = config.get("refractory_period", 200)    # 냉각기
    
    # Initialization
    w = np.zeros(4)
    t_reset = 0
    
    obs = env.reset()
    x = obs[0]
    
    alpha_history = []
    beta_history  = []

    for t in range(episodes):
        # step 2 : observe the transitioned state and corresponding reward after taking action at given state x_t
        # 정책 기반 행동 선택
        # 현재 재고 x가 reorder point s보다 작은지 soft하게 판별
        # deterministic (𝑠, 𝑆) 정책은 MDP에서 단일 커뮤니케이션 클래스를 만들지 않기 때문에 → 일반적인 RL convergence 조건을 만족하지 않음
        # 그래서 noise와 soft decision을 추가해서 → 모든 상태 reachable하게 만듦
        
        # 리셋 이후 상대 시간
        dt = t - t_reset
        
        # soft-reset EWMA λ 계산
        if dt < lambda_restore_T:
            # 선형 보간: min_est → est_lambda
            lam = min_est_lambda + (est_lambda - min_est_lambda) * (dt / lambda_restore_T)
        else:
            lam = est_lambda
<<<<<<< HEAD
        
=======
            
>>>>>>> 4cc17449
        prob = sigmoid(x - s, t, tau)

        S_tilde = S
        if np.random.rand() > prob: # 확률적으로 주문 여부 결정
            noise = np.random.normal(0, sigma(t))
            S_tilde = S + noise
            a = max(S_tilde - x, 0) # 약간의 noise를 추가한 S tilde까지 주문
        else:
            a = 0 # 주문 안함

        # 환경 상호작용
        d, x_next, reward = env.step(a)

<<<<<<< HEAD
        # step 3 : attain realized demand and adaptively estimate the distributional parameters
        alpha_hat, beta_hat, m_mean, m_var = ewma_estimate(m_mean, m_var, d, lam)
=======
        # step 3 : attain realized demand and adaptively estimate the distributional parameters 
        alpha_hat, beta_hat, m_mean, m_var = ewma_estimate(m_mean, m_var, d, est_lambda)
        
>>>>>>> 4cc17449
        alpha_history.append(alpha_hat)
        beta_history.append(beta_hat)
        
        logger.info(f"[{t}] Demand: {d:.4f}, alpha={alpha_hat:.4f}, beta={beta_hat:.4f}, x={x:.4f}, x_next={x_next:.4f}, a={a:.4f}")
<<<<<<< HEAD

        # adaptive threshold & refractory 적용
=======
        
        # 5) adaptive threshold & refractory 적용
>>>>>>> 4cc17449
        time_since_change = t - t_reset
        # (a) 냉각기간이 지나야 감지 허용
        if time_since_change > refractory_T and len(alpha_history) > window:
            # (b) 적응형 임계치
            if time_since_change < adapt_T:
                threshold = base_threshold * adapt_factor
            else:
                threshold = base_threshold

            if is_change_detected(alpha_history, beta_history,
                                  detection_lambda, window, threshold):
                logger.warning(f"[{t}] Change detected → hard reset critic+policy.")
                # Hard reset: critic w, rho, s, S
                w, rho = np.zeros(4), config["rho_init"]
                # s, S = config["s_init"], config["S_init"]
                t_reset = t                  # 리셋 시점 기록
                dt = t - t_reset  # 리셋 이후 상대 시간
                alpha_history.clear()       # 탐지 재발 방지
                beta_history.clear()
<<<<<<< HEAD

        # step 4 : update the relative value function
        w, rho, V_x, V_x_next, delta = update_value_function(w, rho, x, x_next, reward, gamma1, gamma2, dt, phi_scale)
        
        rho_history.append(rho)
        w_history.append(w)

        # logger.info(
        #     f"[{t}] "
        #     f"w={w}, "
        #     f"rho={rho:.4f}, "
        #     f"V_x={V_x:.4f}, V_x_next={V_x_next:.4f}, "
        #     f"delta={delta:.4f}, "
        # )

        # step 5 : update the policy parameters
        s, S, V_zs, V_zS = update_policy_parameters(s, S, x, x_next, w, b1, b2, dt, alpha_hat, beta_hat, tau, S_tilde, phi_scale, max_inventory)

        # if t % 100 == 0:
        #     logger.info(
        #         f"[{t}] "
        #         f"s={s:.4f}, S={S:.4f}, "
        #         f"V_zs={V_zs:.4f}, V_zS={V_zS:.4f}, "
        #         f"alpha_hat={alpha_hat:.4f}, beta_hat={beta_hat:.4f}, "
        #     )

        s_history.append(s)
        S_history.append(S)

        debug_dict["V_x"].append(V_x)
        debug_dict["V_x_next"].append(V_x_next)
        debug_dict["b1"].append(b1(dt))
        debug_dict["b2"].append(b2(dt))
        debug_dict["delta"].append(delta)
        debug_dict["tau"].append(tau(dt))
        debug_dict["sigma"].append(sigma(dt))
        debug_dict["x"].append(x)
=======
>>>>>>> 4cc17449
            
        # step 4 : update the relative value function
        w, rho, V_x, V_x_next, delta = update_value_function(w, rho, x, x_next, reward, gamma1, gamma2, dt, phi_scale)
        
        rho_history.append(rho)
        w_history.append(w)
        
        # step 5 : update the policy parameters
        s, S, V_zs, V_zS = update_policy_parameters(s, S, x, x_next, w, b1, b2, dt, alpha_hat, beta_hat, tau, S_tilde, phi_scale, max_inventory)
        
        s_history.append(s)
        S_history.append(S)

        logger.info(
            f"[{t}] "
            f"s={s:.4f}, S={S:.4f}, "
            f"V_zs={V_zs:.4f}, V_zS={V_zS:.4f}, "
            f"alpha_hat={alpha_hat:.4f}, beta_hat={beta_hat:.4f}, "
        )

        debug_dict["V_x"].append(V_x)
        debug_dict["V_x_next"].append(V_x_next)
        debug_dict["V_zs"].append(V_zs)
        debug_dict["V_zS"].append(V_zS)
        debug_dict["delta"].append(delta)
        debug_dict["tau"].append(tau(dt))
        debug_dict["sigma"].append(sigma(dt))
        debug_dict["x"].append(x)
        
        x = x_next

<<<<<<< HEAD
        # logger.info("-" *30)
=======
    logger.info("-" *30)
>>>>>>> 4cc17449

def plot_debug_variables(debug_dict, s_history, S_history, config):
    warmup_period = config.get("warmup_period", 60)
    steps = np.arange(warmup_period, warmup_period + len(debug_dict["V_x"]))
    plt.figure(figsize=(14, 10))

    plt.subplot(3, 2, 1)
    plt.plot(steps, debug_dict["V_x"], label="V_x")
    plt.plot(steps, debug_dict["V_x_next"], label="V_x_next")
    plt.legend(); plt.title("Critic Values"); plt.grid(True)

    plt.subplot(3, 2, 2)
    plt.plot(steps, debug_dict["delta"], label="TD Error")
    plt.title("TD Error"); plt.grid(True)

    plt.subplot(3, 2, 3)
    plt.plot(steps, debug_dict["b1"], label="b1")
    plt.plot(steps, debug_dict["b2"], label="b2")
    plt.legend(); plt.title("b1, b2"); plt.grid(True)

    plt.subplot(3, 2, 4)
    plt.plot(steps, debug_dict["tau"], label="tau")
    plt.plot(steps, debug_dict["sigma"], label="sigma")
    plt.legend(); plt.title("Hyperparameters"); plt.grid(True)

    plt.subplot(3, 2, 5)
    plt.plot(steps, debug_dict["x"], label="x")
    plt.title("Inventory state x"); plt.grid(True)
    steps = np.arange(len(s_history))
    
    plt.subplot(3, 2, 6)
    plt.plot(steps, s_history, label='s', color='blue')
    plt.plot(steps, S_history, label='S', color='orange')
    plt.xlabel("Timestep")
    plt.ylabel("Policy Parameter Value")
    plt.title("Policy Parameters: s and S")
    plt.legend()
    plt.grid(True)

    plt.tight_layout()
    plt.show()

if __name__ == "__main__":

    NUM_RUNS = 1

    with open("config.yaml", "r", encoding="utf-8") as f:
        config = yaml.safe_load(f)

    # Initialize accumulators
    debug_keys = ["V_x", "V_x_next", "b1", "b2", "delta", "tau", "sigma", "x"]
    debug_dict_sum = {k: None for k in debug_keys}
    s_history_sum = None
    S_history_sum = None

    for run in range(NUM_RUNS):
        logger.info(f"=== Run {run+1}/{NUM_RUNS} ===")
        env1 = InventoryEnv(config)
        env2 = InventoryEnv(config)

        # Initialize for each run
        rho_history, w_history = [], []
        s_history, S_history = [], []

        debug_dict = {k: [] for k in debug_keys}
<<<<<<< HEAD

        m_mean, m_var = warmup_agent(env1, config) # Warmup phase
        train_agent(env2, config, m_mean, m_var) # Training phase
=======
        
        m_mean, m_var = warmup_agent(env1, config) # Warmup phase
        train_agent(env2, config, m_mean, m_var)
>>>>>>> 4cc17449

        # Convert to numpy arrays for accumulation
        for k in debug_keys:
            arr = np.array(debug_dict[k])
            if debug_dict_sum[k] is None:
                debug_dict_sum[k] = arr
            else:
                debug_dict_sum[k] += arr

        s_arr = np.array(s_history)
        S_arr = np.array(S_history)

        if s_history_sum is None:
            s_history_sum = s_arr
            S_history_sum = S_arr
        else:
            s_history_sum += s_arr
            S_history_sum += S_arr

    # Compute average
    debug_dict_avg = {k: debug_dict_sum[k] / NUM_RUNS for k in debug_keys}
    s_history_avg = s_history_sum / NUM_RUNS
    S_history_avg = S_history_sum / NUM_RUNS

    # Plot the averaged debug variables
    plot_debug_variables(debug_dict_avg, s_history_avg, S_history_avg, config)<|MERGE_RESOLUTION|>--- conflicted
+++ resolved
@@ -3,9 +3,6 @@
 import yaml
 from inventory_env import InventoryEnv
 import matplotlib.pyplot as plt
-from ewma_estimation import ewma_estimate
-from demand_change_detection import is_change_detected
-
 from ewma_estimation import ewma_estimate
 from demand_change_detection import is_change_detected
 
@@ -102,13 +99,6 @@
     logger.info("-" *30)  
     return m_mean, m_var
 
-<<<<<<< HEAD
-def train_agent(env, configm, m_mean, m_var):
-    # config에서 초기 파라미터 불러오기
-    phi_scale = config.get("phi_scale", 50)
-    max_inventory = config.get("max_inventory", 1000)
-    
-=======
 def train_agent(env, config, m_mean, m_var):
     est_lambda       = config.get("estimation_lambda", 0.99)   # 기본 EWMA λ
     min_est_lambda   = config.get("min_est_lambda", 0.9)       # soft reset 시 사용할 λ
@@ -127,7 +117,6 @@
     # config에서 초기 파라미터 불러오기
     phi_scale = config.get("phi_scale", 50)
     max_inventory = config.get("max_inventory", 1000)
->>>>>>> 4cc17449
     s = config["s_init"]
     S = config["S_init"]
     rho = config["rho_init"]
@@ -141,12 +130,6 @@
     
     train_period = config.get("train_period", 1000)
     episodes = len(config["regime_sequence"]) * (train_period)
-<<<<<<< HEAD
-    
-    # for estimation and detection
-    est_lambda       = config.get("estimation_lambda", 0.99)   # 기본 EWMA λ
-    min_est_lambda   = config.get("min_est_lambda", 0.9)       # soft reset 시 사용할 λ
-    lambda_restore_T = config.get("lambda_restore_steps", 100) # λ를 원상 복귀시키는 데 걸리는 스텝
 
     window = config.get("window", 100)
     
@@ -155,18 +138,12 @@
     base_threshold   = config.get("threshold", 1.0)            # 기본 KL 임계치
     adapt_factor     = config.get("adaptive_factor", 2.0)      # 리셋 직후 threshold를 얼마나 높일지
     adapt_T          = config.get("adaptive_duration", 50)     # threshold를 높게 유지할 기간
-=======
-
-    w = np.zeros(4)
-    t_reset = 0
->>>>>>> 4cc17449
 
     refractory_T     = config.get("refractory_period", 200)    # 냉각기
     
     # Initialization
     w = np.zeros(4)
     t_reset = 0
-    
     obs = env.reset()
     x = obs[0]
     
@@ -189,11 +166,7 @@
             lam = min_est_lambda + (est_lambda - min_est_lambda) * (dt / lambda_restore_T)
         else:
             lam = est_lambda
-<<<<<<< HEAD
-        
-=======
             
->>>>>>> 4cc17449
         prob = sigmoid(x - s, t, tau)
 
         S_tilde = S
@@ -207,25 +180,15 @@
         # 환경 상호작용
         d, x_next, reward = env.step(a)
 
-<<<<<<< HEAD
-        # step 3 : attain realized demand and adaptively estimate the distributional parameters
-        alpha_hat, beta_hat, m_mean, m_var = ewma_estimate(m_mean, m_var, d, lam)
-=======
         # step 3 : attain realized demand and adaptively estimate the distributional parameters 
         alpha_hat, beta_hat, m_mean, m_var = ewma_estimate(m_mean, m_var, d, est_lambda)
         
->>>>>>> 4cc17449
         alpha_history.append(alpha_hat)
         beta_history.append(beta_hat)
         
         logger.info(f"[{t}] Demand: {d:.4f}, alpha={alpha_hat:.4f}, beta={beta_hat:.4f}, x={x:.4f}, x_next={x_next:.4f}, a={a:.4f}")
-<<<<<<< HEAD
-
-        # adaptive threshold & refractory 적용
-=======
         
         # 5) adaptive threshold & refractory 적용
->>>>>>> 4cc17449
         time_since_change = t - t_reset
         # (a) 냉각기간이 지나야 감지 허용
         if time_since_change > refractory_T and len(alpha_history) > window:
@@ -245,46 +208,6 @@
                 dt = t - t_reset  # 리셋 이후 상대 시간
                 alpha_history.clear()       # 탐지 재발 방지
                 beta_history.clear()
-<<<<<<< HEAD
-
-        # step 4 : update the relative value function
-        w, rho, V_x, V_x_next, delta = update_value_function(w, rho, x, x_next, reward, gamma1, gamma2, dt, phi_scale)
-        
-        rho_history.append(rho)
-        w_history.append(w)
-
-        # logger.info(
-        #     f"[{t}] "
-        #     f"w={w}, "
-        #     f"rho={rho:.4f}, "
-        #     f"V_x={V_x:.4f}, V_x_next={V_x_next:.4f}, "
-        #     f"delta={delta:.4f}, "
-        # )
-
-        # step 5 : update the policy parameters
-        s, S, V_zs, V_zS = update_policy_parameters(s, S, x, x_next, w, b1, b2, dt, alpha_hat, beta_hat, tau, S_tilde, phi_scale, max_inventory)
-
-        # if t % 100 == 0:
-        #     logger.info(
-        #         f"[{t}] "
-        #         f"s={s:.4f}, S={S:.4f}, "
-        #         f"V_zs={V_zs:.4f}, V_zS={V_zS:.4f}, "
-        #         f"alpha_hat={alpha_hat:.4f}, beta_hat={beta_hat:.4f}, "
-        #     )
-
-        s_history.append(s)
-        S_history.append(S)
-
-        debug_dict["V_x"].append(V_x)
-        debug_dict["V_x_next"].append(V_x_next)
-        debug_dict["b1"].append(b1(dt))
-        debug_dict["b2"].append(b2(dt))
-        debug_dict["delta"].append(delta)
-        debug_dict["tau"].append(tau(dt))
-        debug_dict["sigma"].append(sigma(dt))
-        debug_dict["x"].append(x)
-=======
->>>>>>> 4cc17449
             
         # step 4 : update the relative value function
         w, rho, V_x, V_x_next, delta = update_value_function(w, rho, x, x_next, reward, gamma1, gamma2, dt, phi_scale)
@@ -316,11 +239,7 @@
         
         x = x_next
 
-<<<<<<< HEAD
-        # logger.info("-" *30)
-=======
     logger.info("-" *30)
->>>>>>> 4cc17449
 
 def plot_debug_variables(debug_dict, s_history, S_history, config):
     warmup_period = config.get("warmup_period", 60)
@@ -386,15 +305,9 @@
         s_history, S_history = [], []
 
         debug_dict = {k: [] for k in debug_keys}
-<<<<<<< HEAD
-
-        m_mean, m_var = warmup_agent(env1, config) # Warmup phase
-        train_agent(env2, config, m_mean, m_var) # Training phase
-=======
         
         m_mean, m_var = warmup_agent(env1, config) # Warmup phase
         train_agent(env2, config, m_mean, m_var)
->>>>>>> 4cc17449
 
         # Convert to numpy arrays for accumulation
         for k in debug_keys:
