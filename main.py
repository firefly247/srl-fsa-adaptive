import numpy as np
from loguru import logger
import yaml
from inventory_env import InventoryEnv
import matplotlib.pyplot as plt

<<<<<<< HEAD
 
def phi(x):
    x = x / 50.0  # 예: max_inventory = 50 기준
    x = np.clip(x, -10, 10)  # prevent x^4 explosion
=======
def phi(x, c):
    x = x / c
>>>>>>> 48e976c8
    return np.array([x, x**2, x**3, x**4])

def sigmoid(x, t, tau):
    return 1 / (1 + np.exp(-x / tau(t)))

def sigmoid_derivative(x, t, tau):
    s = sigmoid(x, t, tau)
    return (1 / tau(t)) * s * (1 - s)

def estimate_gamma_params(samples):
    if len(samples) < 2:
        return 2.0, 1.0
    mean = np.mean(samples)
    var = np.var(samples)
    alpha_hat = mean**2 / var if var > 0 else 2.0
    beta_hat = mean / var if var > 0 else 1.0
    return alpha_hat, beta_hat

def update_value_function(w, rho, x, x_next, reward, gamma1, gamma2, t, phi_scale):
    V_x = w @ phi(x, phi_scale)
    V_x_next = w @ phi(x_next, phi_scale)
    delta = reward - rho + V_x_next - V_x

    w += gamma1(t) * delta * phi(x, phi_scale)
    rho += gamma2 * (reward + V_x_next - V_x - rho)

    return w, rho, V_x, V_x_next, delta

def update_policy_parameters(s, S, x, x_next, w, b1, b2, t, alpha_hat, beta_hat, tau, S_tilde, phi_scale):

    # Sampling Bernoulli variables (η_S and η_s)
    eta_S = np.random.binomial(1, 0.5)
    eta_s = np.random.binomial(1, 0.5)

    # Sampling z_s and z_S based on transition model
    # z_S는 S를 조금 바꾸었다면 다음 상태 x'가 어떻게 나왔을지 추정하는 가상의 x' (x'는 실제 trajectory에서 관측된 상태)
    # dP(x'|S_tilde)/dS를 직접 구하기 어려우므로 샘플 기반으로 근사
    if eta_S == 0: # S는 주문이 발생했을 때만 영향을 미치는 파라미터, 주문을 안했으면 S가 사용되지도 않고 학습할 필요도 없으므로 주문이 일어난 경우의 전이확률만 고려
        z_S = S_tilde - np.random.gamma(alpha_hat-1, 1 / beta_hat)
    else:
        z_S = S_tilde - np.random.gamma(alpha_hat, 1 / beta_hat)

    if eta_s == 0: # s는 주문 여부를 결정하는 임계점으로 행동을 하지 않은 경우/한 경우 모두 반영 필요
        z_s = x - np.random.gamma(alpha_hat-1, 1 / beta_hat) # 주문 안한 경우
    else:
        z_s = S_tilde - np.random.gamma(alpha_hat, 1 / beta_hat) # 주문한 경우

    # s를 조금 바꾸었을 때 그것이 x → x'로 갈 확률을 얼마나 바꾸는지 계산
    logger.info(f"[{t}] z_s: {z_s:.4f}, z_S: {z_S:.4f}, eta_s: {eta_s}, eta_S: {eta_S}")

    # Compute policy function f(x, s) and its derivative
    f_xs = sigmoid(x - s, t, tau)
    df_dy = sigmoid_derivative(x - s, t, tau)

    # Get value estimates from critic
    V_zs = w @ phi(z_s, phi_scale)
    V_zS = w @ phi(z_S, phi_scale)

    # Apply policy update rules as per SRL-FSA
    S -= b1(t) * beta_hat * (1 - f_xs) * ((-1) ** eta_S) * V_zS
    s -= b2(t) * df_dy * ((-1) ** eta_s) * V_zs

    logger.info(f"[{t}] S: {S:.4f}, s: {s:.4f}, "
                f"b1(t): {b1(t):.4f}, b2(t): {b2(t):.4f}, "
                f"f_xs: {f_xs:.4f}, df_dy: {df_dy:.4f}, "
                f"eta_S: {eta_S}, eta_s: {eta_s}, "
                f"V_zs: {V_zs:.4f}, V_zS: {V_zS:.4f}, ")

    S = np.clip(S, -np.inf, phi_scale)  # Ensure S <= max_inventory
    s = np.clip(s, -np.inf, S)  # Ensure s <= S

    return s, S, V_zs, V_zS

def train_agent(env, config):
    rho_history, w_history = [], []
    s_history, S_history = [], []

    debug_dict = {
        "V_x": [], "V_x_next": [], "V_zs": [], "V_zS": [],
        "delta": [], "tau": [], "sigma": [], "x": []
    }
    
    # config에서 초기 파라미터 불러오기
    phi_scale = config.get("phi_scale", 50)
    s = config["s_init"]
    S = config["S_init"]
    rho = config["rho_init"]

    b1 = lambda t: 0.01 / (np.floor(t/10) + 1)
    b2 = lambda t: 0.01 / (np.floor(t/20) + 1) ** 0.9
    gamma1 = lambda t: 0.1 / (t + 1) ** 0.7
    gamma2 = 0.01

    tau = lambda t: config["tau_init"] / (np.floor(t/10) + 1) ** 0.8
    sigma = lambda t: config["sigma_init"] / (np.floor(t/10) + 1) ** 0.8
    
    warmup_period = config.get("warmup_period", 60)
    train_period = config.get("train_period", 1000)
    episodes = len(config["regime_sequence"]) * (warmup_period + train_period)

    w = np.zeros(4)
    demand_history = []

    obs = env.reset()
    x = obs[0]

    for t in range(100):
        # step 2 : observe the transitioned state and corresponding reward after taking action at given state x_t
        # 정책 기반 행동 선택
        # 현재 재고 x가 reorder point s보다 작은지 soft하게 판별
        # deterministic (𝑠, 𝑆) 정책은 MDP에서 단일 커뮤니케이션 클래스를 만들지 않기 때문에 → 일반적인 RL convergence 조건을 만족하지 않음
        # 그래서 noise와 soft decision을 추가해서 → 모든 상태 reachable하게 만듦
        prob = sigmoid(x - s, t, tau)

        S_tilde = S
        if np.random.rand() > prob: # 확률적으로 주문 여부 결정
            noise = np.random.normal(0, sigma(t))
            S_tilde = S + noise
            a = max(S_tilde - x, 0) # 약간의 noise를 추가한 S tilde까지 주문
        else:
            a = 0 # 주문 안함

        # 환경 상호작용
        d, x_next, reward = env.step(a)

        # step 3 : attain realized demand and adaptively estimate the distributional parameters
        demand_history.append(max(d, 0))  # 수요는 비음수
        alpha_hat, beta_hat = estimate_gamma_params(demand_history)
        logger.info(f"[{t}] Demand: {d:.4f}, alpha={alpha_hat:.4f}, beta={beta_hat:.4f}, x={x:.4f}, x_next={x_next:.4f}, a={a:.4f}")

        # step 4 : update the relative value function
        w, rho, V_x, V_x_next, delta = update_value_function(w, rho, x, x_next, reward, gamma1, gamma2, t, phi_scale)
        
        rho_history.append(rho)
        w_history.append(w)

        logger.info(
            f"[{t}] "
            f"w={w}, "
            f"rho={rho:.4f}, "
            f"V_x={V_x:.4f}, V_x_next={V_x_next:.4f}, "
            f"delta={delta:.4f}, "
        )

        # step 5 : update the policy parameters
        s, S, V_zs, V_zS = update_policy_parameters(s, S, x, x_next, w, b1, b2, t, alpha_hat, beta_hat, tau, S_tilde, phi_scale)

        logger.info(
            f"[{t}] "
            f"s={s:.4f}, S={S:.4f}, "
            f"V_zs={V_zs:.4f}, V_zS={V_zS:.4f}, "
            f"alpha_hat={alpha_hat:.4f}, beta_hat={beta_hat:.4f}, "
        )

        s_history.append(s)
        S_history.append(S)

        debug_dict["V_x"].append(V_x)
        debug_dict["V_x_next"].append(V_x_next)
        debug_dict["V_zs"].append(V_zs)
        debug_dict["V_zS"].append(V_zS)
        debug_dict["delta"].append(delta)
        debug_dict["tau"].append(tau(t))
        debug_dict["sigma"].append(sigma(t))
        debug_dict["x"].append(x)

        x = x_next
<<<<<<< HEAD
        if t % 100 == 0:
            print(f"[{t}] Inventory: {x:.2f}, Reward: {reward:.2f}, s: {s:.2f}, S: {S:.2f}")

    return debug_dict
def plot_training_history(s_history, S_history, rho_history):
    steps = np.arange(len(s_history))
=======
>>>>>>> 48e976c8

        logger.info("-" *30)

def plot_debug_variables(debug_dict, s_history, S_history):
    steps = np.arange(len(debug_dict["V_x"]))
    plt.figure(figsize=(14, 10))

    plt.subplot(3, 2, 1)
    plt.plot(steps, debug_dict["V_x"], label="V_x")
    plt.plot(steps, debug_dict["V_x_next"], label="V_x_next")
    plt.legend(); plt.title("Critic Values"); plt.grid(True)

    plt.subplot(3, 2, 2)
    plt.plot(steps, debug_dict["delta"], label="TD Error")
    plt.title("TD Error"); plt.grid(True)

    plt.subplot(3, 2, 3)
    plt.plot(steps, debug_dict["V_zs"], label="V_zs")
    plt.plot(steps, debug_dict["V_zS"], label="V_zS")
    plt.legend(); plt.title("V(z_s), V(z_S)"); plt.grid(True)

    plt.subplot(3, 2, 4)
    plt.plot(steps, debug_dict["tau"], label="tau")
    plt.plot(steps, debug_dict["sigma"], label="sigma")
    plt.legend(); plt.title("Hyperparameters"); plt.grid(True)

    plt.subplot(3, 2, 5)
    plt.plot(steps, debug_dict["x"], label="x")
    plt.title("Inventory state x"); plt.grid(True)

    plt.subplot(3, 2, 6)
    plt.plot(steps, s_history, label='s', color='blue')
    plt.plot(steps, S_history, label='S', color='orange')
    plt.xlabel("Timestep")
    plt.ylabel("Policy Parameter Value")
    plt.title("Policy Parameters: s and S")
    plt.legend()
    plt.grid(True)

    plt.tight_layout()
    plt.show()

if __name__ == "__main__":

    rho_history, w_history = [], []
    s_history, S_history = [], []

    debug_dict = {
        "V_x": [], "V_x_next": [], "V_zs": [], "V_zS": [],
        "delta": [], "tau": [], "sigma": [], "x": []
    }

    with open("config.yaml", "r", encoding="utf-8") as f:
        config = yaml.safe_load(f)

    env = InventoryEnv(config)
    train_agent(env, config)

    plot_debug_variables(debug_dict, s_history, S_history)<|MERGE_RESOLUTION|>--- conflicted
+++ resolved
@@ -4,15 +4,8 @@
 from inventory_env import InventoryEnv
 import matplotlib.pyplot as plt
 
-<<<<<<< HEAD
- 
-def phi(x):
-    x = x / 50.0  # 예: max_inventory = 50 기준
-    x = np.clip(x, -10, 10)  # prevent x^4 explosion
-=======
 def phi(x, c):
     x = x / c
->>>>>>> 48e976c8
     return np.array([x, x**2, x**3, x**4])
 
 def sigmoid(x, t, tau):
@@ -87,13 +80,6 @@
     return s, S, V_zs, V_zS
 
 def train_agent(env, config):
-    rho_history, w_history = [], []
-    s_history, S_history = [], []
-
-    debug_dict = {
-        "V_x": [], "V_x_next": [], "V_zs": [], "V_zS": [],
-        "delta": [], "tau": [], "sigma": [], "x": []
-    }
     
     # config에서 초기 파라미터 불러오기
     phi_scale = config.get("phi_scale", 50)
@@ -180,15 +166,6 @@
         debug_dict["x"].append(x)
 
         x = x_next
-<<<<<<< HEAD
-        if t % 100 == 0:
-            print(f"[{t}] Inventory: {x:.2f}, Reward: {reward:.2f}, s: {s:.2f}, S: {S:.2f}")
-
-    return debug_dict
-def plot_training_history(s_history, S_history, rho_history):
-    steps = np.arange(len(s_history))
-=======
->>>>>>> 48e976c8
 
         logger.info("-" *30)
 
